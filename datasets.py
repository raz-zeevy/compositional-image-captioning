import torch
from torch.utils.data import Dataset
import h5py
import json
import os

from utils import (
    IMAGES_META_FILENAME,
    DATA_CAPTIONS,
    DATA_CAPTION_LENGTHS,
    DATA_CAPTIONS_POS,
)


def interleave_caption_and_pos_tags(caption, pos_tags, max_caption_len=100):
    interleaved = []
    for token, pos_tag in zip(caption, pos_tags):
        interleaved.append(token)
        interleaved.append(pos_tag)
    interleaved.append(caption[len(pos_tags)])
    interleaved.append(caption[len(pos_tags) + 1])
    interleaved += [caption[-1]] * (max_caption_len - len(interleaved))
    return interleaved


class CaptionDataset(Dataset):
    """
    PyTorch Dataset that provides batches of images of a given split
    """

    def __init__(
        self,
        data_folder,
        features_filename,
        split,
        normalize=None,
        features_scale_factor=1,
    ):
        """
        :param data_folder: folder where data files are stored
        :param features_filename: Filename of the image features file
        :param split: split, indices of images that should be included
        :param normalize: PyTorch normalization transformation
        :param features_scale_factor: Additional scale factor, applied before normalization
        """
        self.image_features = h5py.File(
            os.path.join(data_folder, features_filename), "r"
        )

        self.split = split
        self.features_scale_factor = features_scale_factor

        # Load image meta data, including captions
        with open(os.path.join(data_folder, IMAGES_META_FILENAME), "r") as json_file:
            self.images_meta = json.load(json_file)

        self.captions_per_image = len(
            next(iter(self.images_meta.values()))[DATA_CAPTIONS]
        )

        # Set pytorch transformation pipeline
        self.transform = normalize

        # Set size of the dataset
        self.dataset_size = len(self.split)

    def get_image_features(self, coco_id):
        image_data = self.image_features[coco_id][()]

        # scale the features with given factor
        image_data = image_data * self.features_scale_factor

        image = torch.FloatTensor(image_data)
        if self.transform:
            image = self.transform(image)

        return image

    def __getitem__(self, i):
        raise NotImplementedError

    def __len__(self):
        return self.dataset_size


class CaptionTrainDataset(CaptionDataset):
    """
    PyTorch training dataset that provides batches of images with a corresponding caption each.
    """

    def __getitem__(self, i):
        # Convert index depending on the dataset split
        coco_id = self.split[i // self.captions_per_image]
        caption_index = i % self.captions_per_image

        image = self.get_image_features(coco_id)
        caption = self.images_meta[coco_id][DATA_CAPTIONS][caption_index]
        caption_length = self.images_meta[coco_id][DATA_CAPTION_LENGTHS][caption_index]
        interleaved_caption_length = (caption_length - 2) * 2 + 2
        interleaved_caption_length = torch.LongTensor([interleaved_caption_length])
        pos_tags = self.images_meta[coco_id][DATA_CAPTIONS_POS][caption_index]

        interleaved_caption = torch.LongTensor(
            interleave_caption_and_pos_tags(caption, pos_tags)
        )

        return image, interleaved_caption, interleaved_caption_length

    def __len__(self):
        return self.dataset_size * self.captions_per_image


class CaptionTestDataset(CaptionDataset):
    """
    PyTorch test dataset that provides batches of images and all their corresponding captions.

    """

    def __getitem__(self, i):
        # Convert index depending on the dataset split
        coco_id = self.split[i]

        image = self.get_image_features(coco_id)
<<<<<<< HEAD
        captions = self.images_meta[coco_id][DATA_CAPTIONS]
        pos_tags = self.images_meta[coco_id][DATA_CAPTIONS_POS]

        interleaved_captions = [
            interleave_caption_and_pos_tags(caption, pos_tags)
            for caption, pos_tags in zip(captions, pos_tags)
        ]
        interleaved_captions = torch.LongTensor(interleaved_captions)

        return image, interleaved_captions, coco_id
=======
        all_captions_for_image = torch.LongTensor(
            self.images_meta[coco_id][DATA_CAPTIONS]
        )
        caption_lengths = torch.LongTensor(
            self.images_meta[coco_id][DATA_CAPTION_LENGTHS]
        )

        return image, all_captions_for_image, caption_lengths, coco_id
>>>>>>> d1503a82
<|MERGE_RESOLUTION|>--- conflicted
+++ resolved
@@ -121,7 +121,7 @@
         coco_id = self.split[i]
 
         image = self.get_image_features(coco_id)
-<<<<<<< HEAD
+
         captions = self.images_meta[coco_id][DATA_CAPTIONS]
         pos_tags = self.images_meta[coco_id][DATA_CAPTIONS_POS]
 
@@ -131,14 +131,11 @@
         ]
         interleaved_captions = torch.LongTensor(interleaved_captions)
 
-        return image, interleaved_captions, coco_id
-=======
-        all_captions_for_image = torch.LongTensor(
-            self.images_meta[coco_id][DATA_CAPTIONS]
-        )
-        caption_lengths = torch.LongTensor(
-            self.images_meta[coco_id][DATA_CAPTION_LENGTHS]
-        )
+        interleaved_caption_lengths = [
+            (caption_length - 2) * 2 + 2
+            for caption_length in self.images_meta[coco_id][DATA_CAPTION_LENGTHS]
+        ]
 
-        return image, all_captions_for_image, caption_lengths, coco_id
->>>>>>> d1503a82
+        interleaved_caption_lengths = torch.LongTensor(interleaved_caption_lengths)
+
+        return image, interleaved_captions, interleaved_caption_lengths, coco_id