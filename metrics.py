--- conflicted
+++ resolved
@@ -19,10 +19,7 @@
     contains_verb_noun_pair,
     get_splits_from_occurrences_data,
     get_adjectives_for_noun,
-<<<<<<< HEAD
-=======
     get_verbs_for_noun,
->>>>>>> 9bfb9d00
 )
 
 
@@ -71,19 +68,12 @@
         average_pair_recall = np.sum(
             list(recall_score["true_positives"].values())
         ) / np.sum(list(recall_score["numbers"].values()))
-<<<<<<< HEAD
-        print("{}: {}".format(pair, np.round(average_pair_recall, 2)), end="")
-=======
         print("{}: {}".format(pair, np.round(average_pair_recall, 2)))
->>>>>>> 9bfb9d00
         print(
             "Most common adjectives: ",
             recall_score["adjective_frequencies"].most_common(10),
         )
-<<<<<<< HEAD
-=======
         print("Most common verbs: ", recall_score["verb_frequencies"].most_common(10))
->>>>>>> 9bfb9d00
 
     print("Average: {}".format(average_recall(recall_scores)))
     result_file_name = "eval_" + checkpoint_name.split(".")[0] + ".json"
@@ -104,10 +94,7 @@
     true_positives = dict.fromkeys(["N=1", "N=2", "N=3", "N=4", "N=5"], 0)
     numbers = dict.fromkeys(["N=1", "N=2", "N=3", "N=4", "N=5"], 0)
     adjective_frequencies = Counter()
-<<<<<<< HEAD
-=======
     verb_frequencies = Counter()
->>>>>>> 9bfb9d00
     for coco_id in test_indices:
         top_k_captions = generated_captions[coco_id]
         count = occurrences_data[OCCURRENCE_DATA][coco_id][PAIR_OCCURENCES]
@@ -127,13 +114,8 @@
                 hit = True
 
             noun_is_present = False
-<<<<<<< HEAD
-            for token in pos_tagged_caption.tokens:
-                if token.text in nouns:
-=======
             for word in pos_tagged_caption.words:
                 if word.lemma in nouns:
->>>>>>> 9bfb9d00
                     noun_is_present = True
             if noun_is_present:
                 adjectives = get_adjectives_for_noun(pos_tagged_caption, nouns)
@@ -141,14 +123,11 @@
                     adjective_frequencies["No adjective"] += 1
                 adjective_frequencies.update(adjectives)
 
-<<<<<<< HEAD
-=======
                 verbs = get_verbs_for_noun(pos_tagged_caption, nouns)
                 if len(verbs) == 0:
                     verb_frequencies["No verb"] += 1
                 verb_frequencies.update(verbs)
 
->>>>>>> 9bfb9d00
         if hit:
             true_positives["N={}".format(count)] += 1
         numbers["N={}".format(count)] += 1
@@ -157,10 +136,7 @@
     recall_score["true_positives"] = true_positives
     recall_score["numbers"] = numbers
     recall_score["adjective_frequencies"] = adjective_frequencies
-<<<<<<< HEAD
-=======
     recall_score["verb_frequencies"] = verb_frequencies
->>>>>>> 9bfb9d00
     return recall_score
 
 
