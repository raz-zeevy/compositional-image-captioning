import json
import os
from collections import Counter

import matplotlib.pyplot as plt

import stanfordnlp

import numpy as np
from utils import (
    decode_caption,
    NOUNS,
    ADJECTIVES,
    contains_adjective_noun_pair,
    OCCURRENCE_DATA,
    PAIR_OCCURENCES,
    get_caption_without_special_tokens,
    VERBS,
    contains_verb_noun_pair,
    get_ranking_splits_from_occurrences_data,
    get_splits_from_occurrences_data,
    get_adjectives_for_noun,
<<<<<<< HEAD
=======
    get_verbs_for_noun,
>>>>>>> 58cd1886
)


# stanfordnlp.download('en', confirm_if_exists=True)


def recall_pairs(generated_captions, word_map, occurrences_data_files, checkpoint_name):
    recall_scores = {}
    nlp_pipeline = stanfordnlp.Pipeline()
    for occurrences_data_file in occurrences_data_files:
        with open(occurrences_data_file, "r") as json_file:
            occurrences_data = json.load(json_file)

        _, _, test_indices = get_splits_from_occurrences_data([occurrences_data_file])
        nouns = set(occurrences_data[NOUNS])

        if ADJECTIVES in occurrences_data:
            adjectives = set(occurrences_data[ADJECTIVES])
            recall_score = calc_recall(
                generated_captions,
                test_indices,
                word_map,
                nouns,
                adjectives,
                occurrences_data,
                contains_adjective_noun_pair,
                nlp_pipeline,
            )
        elif VERBS in occurrences_data:
            verbs = set(occurrences_data[VERBS])
            recall_score = calc_recall(
                generated_captions,
                test_indices,
                word_map,
                nouns,
                verbs,
                occurrences_data,
                contains_verb_noun_pair,
                nlp_pipeline,
            )
        else:
            raise ValueError("No adjectives or verbs found in occurrences data!")

        pair = os.path.basename(occurrences_data_file).split(".")[0]
        recall_scores[pair] = recall_score
        average_pair_recall = np.sum(
            list(recall_score["true_positives"].values())
        ) / np.sum(list(recall_score["numbers"].values()))
<<<<<<< HEAD
        print("{}: {}".format(pair, np.round(average_pair_recall, 2)), end=" ")
=======
        print("{}: {}".format(pair, np.round(average_pair_recall, 2)))
>>>>>>> 58cd1886
        print(
            "Most common adjectives: ",
            recall_score["adjective_frequencies"].most_common(10),
        )
<<<<<<< HEAD
=======
        print("Most common verbs: ", recall_score["verb_frequencies"].most_common(10))
>>>>>>> 58cd1886

    print("Average: {}".format(average_recall(recall_scores)))
    result_file_name = "eval_" + checkpoint_name.split(".")[0] + ".json"
    with open(result_file_name, "w") as json_file:
        json.dump(recall_scores, json_file)


def calc_recall(
    generated_captions,
    test_indices,
    word_map,
    nouns,
    other,
    occurrences_data,
    contains_pair_function,
    nlp_pipeline,
):
    true_positives = dict.fromkeys(["N=1", "N=2", "N=3", "N=4", "N=5"], 0)
    numbers = dict.fromkeys(["N=1", "N=2", "N=3", "N=4", "N=5"], 0)
    adjective_frequencies = Counter()
<<<<<<< HEAD
=======
    verb_frequencies = Counter()
>>>>>>> 58cd1886
    for coco_id in test_indices:
        top_k_captions = generated_captions[coco_id]
        count = occurrences_data[OCCURRENCE_DATA][coco_id][PAIR_OCCURENCES]

        hit = False
        for caption in top_k_captions:
            caption = " ".join(
                decode_caption(
                    get_caption_without_special_tokens(caption, word_map), word_map
                )
            )
            pos_tagged_caption = nlp_pipeline(caption).sentences[0]
            _, _, contains_pair = contains_pair_function(
                pos_tagged_caption, nouns, other
            )
            if contains_pair:
                hit = True

            noun_is_present = False
<<<<<<< HEAD
            for token in pos_tagged_caption.tokens:
                if token.text in nouns:
=======
            for word in pos_tagged_caption.words:
                if word.lemma in nouns:
>>>>>>> 58cd1886
                    noun_is_present = True
            if noun_is_present:
                adjectives = get_adjectives_for_noun(pos_tagged_caption, nouns)
                if len(adjectives) == 0:
                    adjective_frequencies["No adjective"] += 1
                adjective_frequencies.update(adjectives)

<<<<<<< HEAD
=======
                verbs = get_verbs_for_noun(pos_tagged_caption, nouns)
                if len(verbs) == 0:
                    verb_frequencies["No verb"] += 1
                verb_frequencies.update(verbs)

>>>>>>> 58cd1886
        if hit:
            true_positives["N={}".format(count)] += 1
        numbers["N={}".format(count)] += 1

    recall_score = {}
    recall_score["true_positives"] = true_positives
    recall_score["numbers"] = numbers
    recall_score["adjective_frequencies"] = adjective_frequencies
<<<<<<< HEAD
=======
    recall_score["verb_frequencies"] = verb_frequencies
>>>>>>> 58cd1886
    return recall_score


def average_recall(recall_scores, min_importance=1):
    pair_recalls_summed = 0

    for i, pair in enumerate(recall_scores.keys()):
        average_pair_recall = np.sum(
            list(recall_scores[pair]["true_positives"].values())[min_importance - 1 :]
        ) / np.sum(list(recall_scores[pair]["numbers"].values())[min_importance - 1 :])
        pair_recalls_summed += average_pair_recall

    recall = pair_recalls_summed / len(recall_scores)
    return recall


def beam_occurrences(
    generated_beams, beam_size, word_map, occurrences_data_files, max_print_length=20
):
    for occurrences_data_file in occurrences_data_files:
        with open(occurrences_data_file, "r") as json_file:
            occurrences_data = json.load(json_file)

        nouns = set(occurrences_data[NOUNS])
        if ADJECTIVES in occurrences_data:
            adjectives = set(occurrences_data[ADJECTIVES])
        if VERBS in occurrences_data:
            verbs = set(occurrences_data[VERBS])

        max_length = max([beams[-1].size(1) for beams in generated_beams.values()])
        noun_occurrences = np.zeros(max_length)
        other_occurrences = np.zeros(max_length)
        pair_occurrences = np.zeros(max_length)

        num_beams = np.zeros(max_length)

        _, _, test_indices = get_splits_from_occurrences_data([occurrences_data_file])

        for coco_id in test_indices:
            beam = generated_beams[coco_id]
            for step, beam_timestep in enumerate(beam):
                noun_match = False
                other_match = False
                pair_match = False
                for branch in beam_timestep:
                    branch_words = set(decode_caption(branch.numpy(), word_map))
                    noun_occurs = bool(nouns & branch_words)

                    if ADJECTIVES in occurrences_data:
                        adjective_occurs = bool(adjectives & branch_words)
                        if adjective_occurs:
                            other_match = True
                    elif VERBS in occurrences_data:
                        verb_occurs = bool(verbs & branch_words)
                        if verb_occurs:
                            other_match = True
                    if noun_occurs:
                        noun_match = True

                    if noun_occurs and other_match:
                        pair_match = True
                if noun_match:
                    noun_occurrences[step] += 1
                if other_match:
                    other_occurrences[step] += 1
                if pair_match:
                    pair_occurrences[step] += 1
                num_beams[step] += 1

        name = os.path.basename(occurrences_data_file).split(".")[0]
        print("Beam occurrences for {}".format(name))
        print("Nouns: {}".format(noun_occurrences))
        print("Adjectives/Verbs: {}".format(other_occurrences))
        print("Pairs: {}".format(pair_occurrences))
        print("Number of beams: {}".format(num_beams))

        # Print only occurrences up to max_print_length
        print_length = min(max_print_length, len(np.trim_zeros(num_beams)))

        steps = np.arange(print_length)

        plt.plot(
            steps,
            noun_occurrences[:print_length] / num_beams[:print_length],
            label="nouns",
        )
        plt.plot(
            steps,
            other_occurrences[:print_length] / num_beams[:print_length],
            label="adjectives/verbs",
        )
        plt.plot(
            steps,
            pair_occurrences[:print_length] / num_beams[:print_length],
            label="pairs",
        )
        plt.legend()
        plt.xlabel("timestep")
        plt.title("Recall@{} for {} in the decoding beam".format(beam_size, name))
        plt.show()


def get_top_ranked_captions_indices(embedded_image, embedded_captions):
    # Compute similarity of image to all captions
    d = np.dot(embedded_image, embedded_captions.T).flatten()
    inds = np.argsort(d)[::-1]
    return inds


def recall_captions_from_images(embedded_images, embedded_captions, testing_indices):
    embedding_size = next(iter(embedded_captions.values())).shape[1]
    all_captions = np.array(list(embedded_captions.values())).reshape(
        -1, embedding_size
    )
    all_captions_keys = list(embedded_captions.keys())

    index_list = []
    ranks = np.zeros(len(testing_indices))
    for i, key in enumerate(testing_indices):
        image = embedded_images[key]

        # Compute similarity of image to all captions
        d = np.dot(image, all_captions.T).flatten()
        inds = np.argsort(d)[::-1]
        index_list.append(inds[0])

        # Look for rank of all 5 corresponding captions
        best_rank = len(all_captions)
        index = all_captions_keys.index(key)
        for j in range(5 * index, 5 * index + 5, 1):
            rank = np.where(inds == j)[0]
            if rank < best_rank:
                best_rank = rank
        ranks[i] = best_rank

    # Compute metrics
    r1 = 100.0 * len(np.where(ranks < 1)[0]) / len(ranks)
    r5 = 100.0 * len(np.where(ranks < 5)[0]) / len(ranks)
    r10 = 100.0 * len(np.where(ranks < 10)[0]) / len(ranks)
    recalls_sum = r1 + r5 + r10
    medr = np.floor(np.median(ranks)) + 1
    meanr = ranks.mean() + 1

    print("R@1: {}".format(r1))
    print("R@5: {}".format(r5))
    print("R@10: {}".format(r10))
    print("Sum of recalls: {}".format(recalls_sum))
    print("Median Rank: {}".format(medr))
    print("Mean Rank: {}".format(meanr))

    return recalls_sum


def recall_captions_from_images_pairs(
    embedded_images,
    embedded_captions,
    target_captions,
    word_map,
    occurrences_data_files,
):
    print("Recall@5 of pairs:")
    print(
        "Pair | Recall (n=1) | Recall (n=2) | Recall (n=3) | Recall (n=4) | Recall (n=5)"
    )
    nlp_pipeline = stanfordnlp.Pipeline()

    embedding_size = next(iter(embedded_captions.values())).shape[1]

    all_captions = np.array(list(embedded_captions.values())).reshape(
        -1, embedding_size
    )
    target_captions = np.array(list(target_captions.values())).reshape(
        len(all_captions), -1
    )

    for file in occurrences_data_files:
        with open(file, "r") as json_file:
            occurrences_data = json.load(json_file)

        _, evaluation_indices = get_ranking_splits_from_occurrences_data([file])

        name = os.path.basename(file).split(".")[0]

        nouns = set(occurrences_data[NOUNS])
        if ADJECTIVES in occurrences_data:
            adjectives = set(occurrences_data[ADJECTIVES])
        elif VERBS in occurrences_data:
            verbs = set(occurrences_data[VERBS])
        else:
            raise ValueError("No adjectives or verbs found in occurrences data!")

        index_list = []
        true_positives = np.zeros(5)
        false_negatives = np.zeros(5)
        for i, coco_id in enumerate(evaluation_indices):
            image = embedded_images[coco_id]

            # Compute similarity of image to all captions
            d = np.dot(image, all_captions.T).flatten()
            inds = np.argsort(d)[::-1]
            index_list.append(inds[0])

            count = occurrences_data[OCCURRENCE_DATA][coco_id][PAIR_OCCURENCES]

            # Look for pair occurrences in top 5 captions
            hit = False
            for j in inds[:5]:
                caption = " ".join(
                    decode_caption(
                        get_caption_without_special_tokens(
                            target_captions[j], word_map
                        ),
                        word_map,
                    )
                )
                pos_tagged_caption = nlp_pipeline(caption).sentences[0]
                contains_pair = False
                if ADJECTIVES in occurrences_data:
                    _, _, contains_pair = contains_adjective_noun_pair(
                        pos_tagged_caption, nouns, adjectives
                    )
                elif VERBS in occurrences_data:
                    _, _, contains_pair = contains_verb_noun_pair(
                        pos_tagged_caption, nouns, verbs
                    )
                if contains_pair:
                    hit = True

            if hit:
                true_positives[count - 1] += 1
            else:
                false_negatives[count - 1] += 1

        # Compute metrics
        recall = true_positives / (true_positives + false_negatives)

        print("\n" + name, end=" | ")
        for n in range(len(recall)):
            print(float("%.2f" % recall[n]), end=" | ")<|MERGE_RESOLUTION|>--- conflicted
+++ resolved
@@ -20,10 +20,7 @@
     get_ranking_splits_from_occurrences_data,
     get_splits_from_occurrences_data,
     get_adjectives_for_noun,
-<<<<<<< HEAD
-=======
     get_verbs_for_noun,
->>>>>>> 58cd1886
 )
 
 
@@ -72,19 +69,12 @@
         average_pair_recall = np.sum(
             list(recall_score["true_positives"].values())
         ) / np.sum(list(recall_score["numbers"].values()))
-<<<<<<< HEAD
-        print("{}: {}".format(pair, np.round(average_pair_recall, 2)), end=" ")
-=======
         print("{}: {}".format(pair, np.round(average_pair_recall, 2)))
->>>>>>> 58cd1886
         print(
             "Most common adjectives: ",
             recall_score["adjective_frequencies"].most_common(10),
         )
-<<<<<<< HEAD
-=======
         print("Most common verbs: ", recall_score["verb_frequencies"].most_common(10))
->>>>>>> 58cd1886
 
     print("Average: {}".format(average_recall(recall_scores)))
     result_file_name = "eval_" + checkpoint_name.split(".")[0] + ".json"
@@ -105,10 +95,7 @@
     true_positives = dict.fromkeys(["N=1", "N=2", "N=3", "N=4", "N=5"], 0)
     numbers = dict.fromkeys(["N=1", "N=2", "N=3", "N=4", "N=5"], 0)
     adjective_frequencies = Counter()
-<<<<<<< HEAD
-=======
     verb_frequencies = Counter()
->>>>>>> 58cd1886
     for coco_id in test_indices:
         top_k_captions = generated_captions[coco_id]
         count = occurrences_data[OCCURRENCE_DATA][coco_id][PAIR_OCCURENCES]
@@ -128,13 +115,8 @@
                 hit = True
 
             noun_is_present = False
-<<<<<<< HEAD
-            for token in pos_tagged_caption.tokens:
-                if token.text in nouns:
-=======
             for word in pos_tagged_caption.words:
                 if word.lemma in nouns:
->>>>>>> 58cd1886
                     noun_is_present = True
             if noun_is_present:
                 adjectives = get_adjectives_for_noun(pos_tagged_caption, nouns)
@@ -142,14 +124,11 @@
                     adjective_frequencies["No adjective"] += 1
                 adjective_frequencies.update(adjectives)
 
-<<<<<<< HEAD
-=======
                 verbs = get_verbs_for_noun(pos_tagged_caption, nouns)
                 if len(verbs) == 0:
                     verb_frequencies["No verb"] += 1
                 verb_frequencies.update(verbs)
 
->>>>>>> 58cd1886
         if hit:
             true_positives["N={}".format(count)] += 1
         numbers["N={}".format(count)] += 1
@@ -158,10 +137,7 @@
     recall_score["true_positives"] = true_positives
     recall_score["numbers"] = numbers
     recall_score["adjective_frequencies"] = adjective_frequencies
-<<<<<<< HEAD
-=======
     recall_score["verb_frequencies"] = verb_frequencies
->>>>>>> 58cd1886
     return recall_score
 
 
