import argparse
import json
import os
import string
import sys

from collections import Counter
from shutil import copy

import h5py
<<<<<<< HEAD
=======
import nltk
from nltk import word_tokenize
>>>>>>> 7724e42d
from pycocotools.coco import COCO
from tqdm import tqdm

from utils import (
    TOKEN_UNKNOWN,
    TOKEN_START,
    TOKEN_END,
    TOKEN_PADDING,
    read_image,
    WORD_MAP_FILENAME,
    IMAGES_FILENAME,
    IMAGES_META_FILENAME,
<<<<<<< HEAD
    POS_TAGS_MAP_FILENAME,
)

import stanfordnlp

# stanfordnlp.download('en', confirm_if_exists=True)

UNIVERSAL_POS_TAGS = {
    "ADJ",
    "ADP",
    "ADV",
    "AUX",
    "CCONJ",
    "DET",
    "INTJ",
    "NOUN",
    "NUM",
    "PART",
    "PRON",
    "PROPN",
    "PUNCT",
    "SCONJ",
    "SYM",
    "VERB",
    "X",
}
=======
    DATA_COCO_SPLIT,
    DATA_CAPTIONS,
    DATA_CAPTION_LENGTHS,
)

nltk.download("punkt", quiet=True)
>>>>>>> 7724e42d


def create_word_map(words):
    word_map = {w: i + 1 for i, w in enumerate(words)}
    # Mapping for special characters
    word_map[TOKEN_UNKNOWN] = len(word_map) + 1
    word_map[TOKEN_START] = len(word_map) + 1
    word_map[TOKEN_END] = len(word_map) + 1
    word_map[TOKEN_PADDING] = 0

    return word_map


def create_pos_map(pos_tags):
    pos_map = {p: i for i, p in enumerate(pos_tags)}
    return pos_map


def encode_caption(caption, word_map, max_caption_len):
    return (
        [word_map[TOKEN_START]]
        + [word_map.get(word, word_map[TOKEN_UNKNOWN]) for word in caption]
        + [word_map[TOKEN_END]]
        + [word_map[TOKEN_PADDING]] * (max_caption_len - len(caption))
    )


def encode_pos_tags(pos_tags, pos_tag_map):
    return [pos_tag_map.get(pos_tag) for pos_tag in pos_tags]


def preprocess_images_and_captions(
    dataset_folder,
    output_folder,
    vocabulary_size,
    captions_per_image,
    existing_word_map_path,
):
<<<<<<< HEAD
    nlp_pipeline = stanfordnlp.Pipeline()
=======
>>>>>>> 7724e42d
    image_paths = {}
    image_metas = {}

    for coco_split in ["train2014", "val2014"]:
        annFile = "{}/annotations/captions_{}.json".format(dataset_folder, coco_split)
        coco = COCO(annFile)
<<<<<<< HEAD

        images = coco.loadImgs(coco.getImgIds())

        word_freq = Counter()
        max_caption_len = 0

        for img in tqdm(images):
            captions = []
            pos_tags = []

            annIds = coco.getAnnIds(imgIds=[img["id"]])
            anns = coco.loadAnns(annIds)
            for ann in anns:
                caption = ann["caption"].lower()

                # Remove special chars and punctuation
                caption = caption.replace("\n", "").replace('"', "")
                caption = caption.translate(
                    str.maketrans(dict.fromkeys(string.punctuation))
                )

                # Tokenize the caption
                doc = nlp_pipeline(caption)
                sentence = doc.sentences[0]
                tokenized_caption = [token.text for token in sentence.tokens]
                pos_tags_caption = [token.words[0].upos for token in sentence.tokens]

                word_freq.update(tokenized_caption)
                captions.append(tokenized_caption)
                pos_tags.append(pos_tags_caption)

                if len(tokenized_caption) > max_caption_len:
                    max_caption_len = len(tokenized_caption)

            path = os.path.join(dataset_folder, coco_split, img["file_name"])

            coco_id = img["id"]
            image_paths[coco_id] = path
            image_metas[coco_id] = {
                "captions": captions,
                "coco_split": coco_split,
                "captions_pos": pos_tags,
=======

        images = coco.loadImgs(coco.getImgIds())

        word_freq = Counter()
        max_caption_len = 0

        for img in images:
            captions = []

            annIds = coco.getAnnIds(imgIds=[img["id"]])
            anns = coco.loadAnns(annIds)
            for ann in anns:
                caption = ann["caption"].lower()

                # Remove special chars and punctuation
                caption = caption.replace("\n", "").replace('"', "")
                caption = caption.translate(
                    str.maketrans(dict.fromkeys(string.punctuation))
                )

                # Tokenize the caption
                caption = word_tokenize(caption)

                word_freq.update(caption)
                captions.append(caption)

                if len(caption) > max_caption_len:
                    max_caption_len = len(caption)

            path = os.path.join(dataset_folder, coco_split, img["file_name"])

            coco_id = img["id"]
            image_paths[coco_id] = path

            image_metas[coco_id] = {
                DATA_CAPTIONS: captions,
                DATA_COCO_SPLIT: coco_split,
>>>>>>> 7724e42d
            }

    if not os.path.exists(output_folder):
        os.makedirs(output_folder)

    if existing_word_map_path:
        print("Loading existing word mapping from {}".format(existing_word_map_path))
        with open(existing_word_map_path, "r") as json_file:
            word_map = json.load(json_file)

        copy(existing_word_map_path, output_folder)

    else:
        # Select the most frequent words
        words = [w for w, c in word_freq.most_common(vocabulary_size)]

        # Create word map
        word_map = create_word_map(words)
        word_map_path = os.path.join(output_folder, WORD_MAP_FILENAME)

        print("Saving new word mapping to {}".format(word_map_path))
        with open(word_map_path, "w") as file:
            json.dump(word_map, file)

    # Create POS tags map
    pos_tags_map = create_pos_map(UNIVERSAL_POS_TAGS)
    pos_tags_path = os.path.join(output_folder, POS_TAGS_MAP_FILENAME)

    print("Saving new POS tag mapping to {}".format(pos_tags_path))
    with open(pos_tags_path, "w") as file:
        json.dump(pos_tags_map, file)

    # Create hdf5 file and dataset for the images
    images_dataset_path = os.path.join(output_folder, IMAGES_FILENAME)
    print("Creating image dataset at {}".format(images_dataset_path))
    with h5py.File(images_dataset_path, "a") as h5py_file:
        h5py_file.attrs["captions_per_image"] = captions_per_image
        h5py_file.attrs["max_caption_len"] = max_caption_len

        for coco_id, image_path in tqdm(image_paths.items()):

            # Discard any additional captions
<<<<<<< HEAD
            captions = image_metas[coco_id]["captions"][:captions_per_image]
            pos_tags = image_metas[coco_id]["captions_pos"][:captions_per_image]
=======
            captions = image_metas[coco_id][DATA_CAPTIONS][:captions_per_image]
>>>>>>> 7724e42d

            assert len(captions) == captions_per_image

            # Read image and save it to hdf5 file
            img = read_image(image_path)
            h5py_file.create_dataset(
                str(coco_id), (3, 256, 256), dtype="uint8", data=img
            )

            encoded_captions = []
            encoded_caption_lengths = []
            for caption in captions:
                # Encode caption
                encoded_caption = encode_caption(caption, word_map, max_caption_len)
                encoded_captions.append(encoded_caption)

                # extend caption length by 2 for start and end of sentence tokens
                caption_length = len(caption) + 2
                encoded_caption_lengths.append(caption_length)

<<<<<<< HEAD
            encoded_pos_tags = []
            for pos_tags_image in pos_tags:
                # Encode POS tags
                encoded_pos_tags.append(encode_pos_tags(pos_tags_image, pos_tags_map))

            image_metas[coco_id]["captions"] = encoded_captions
            image_metas[coco_id]["caption_lengths"] = encoded_caption_lengths
            image_metas[coco_id]["captions_pos"] = encoded_pos_tags
=======
            image_metas[coco_id][DATA_CAPTIONS] = encoded_captions_for_image
            image_metas[coco_id][
                DATA_CAPTION_LENGTHS
            ] = encoded_caption_lengths_for_image
>>>>>>> 7724e42d

        # Sanity check
        assert len(h5py_file.keys()) == len(image_metas)

        # Save meta data to JSON file
        captions_path = os.path.join(output_folder, IMAGES_META_FILENAME)
        print("Saving image meta data to {}".format(captions_path))
        with open(captions_path, "w") as json_file:
            json.dump(image_metas, json_file)


def check_args(args):
    parser = argparse.ArgumentParser()
    parser.add_argument(
        "--dataset-folder",
        help="Folder where the coco dataset is located",
        default=os.path.expanduser("../datasets/coco2014/"),
    )
    parser.add_argument(
        "--output-folder",
        help="Folder in which the preprocessed data should be stored",
        default=os.path.expanduser("../datasets/coco2014_preprocessed/"),
    )
    parser.add_argument(
        "--vocabulary-size",
        help="Number of words that should be saved in the vocabulary",
        type=int,
        default=10000,
    )
    parser.add_argument(
        "--captions-per-image",
        help="Number of captions per image. Additional captions are discarded.",
        type=int,
        default=5,
    )
    parser.add_argument(
        "--word-map",
        help="Path to an existing word map file that should be used instead of creating a new one",
    )

    parsed_args = parser.parse_args(args)
    print(parsed_args)
    return parsed_args


if __name__ == "__main__":
    parsed_args = check_args(sys.argv[1:])
    preprocess_images_and_captions(
        parsed_args.dataset_folder,
        parsed_args.output_folder,
        parsed_args.vocabulary_size,
        parsed_args.captions_per_image,
        parsed_args.word_map,
    )<|MERGE_RESOLUTION|>--- conflicted
+++ resolved
@@ -8,11 +8,6 @@
 from shutil import copy
 
 import h5py
-<<<<<<< HEAD
-=======
-import nltk
-from nltk import word_tokenize
->>>>>>> 7724e42d
 from pycocotools.coco import COCO
 from tqdm import tqdm
 
@@ -25,8 +20,11 @@
     WORD_MAP_FILENAME,
     IMAGES_FILENAME,
     IMAGES_META_FILENAME,
-<<<<<<< HEAD
+    DATA_COCO_SPLIT,
+    DATA_CAPTIONS,
+    DATA_CAPTION_LENGTHS,
     POS_TAGS_MAP_FILENAME,
+    DATA_CAPTIONS_POS,
 )
 
 import stanfordnlp
@@ -52,14 +50,6 @@
     "VERB",
     "X",
 }
-=======
-    DATA_COCO_SPLIT,
-    DATA_CAPTIONS,
-    DATA_CAPTION_LENGTHS,
-)
-
-nltk.download("punkt", quiet=True)
->>>>>>> 7724e42d
 
 
 def create_word_map(words):
@@ -98,24 +88,20 @@
     captions_per_image,
     existing_word_map_path,
 ):
-<<<<<<< HEAD
     nlp_pipeline = stanfordnlp.Pipeline()
-=======
->>>>>>> 7724e42d
     image_paths = {}
     image_metas = {}
 
-    for coco_split in ["train2014", "val2014"]:
+    for coco_split in ["val2014"]:
         annFile = "{}/annotations/captions_{}.json".format(dataset_folder, coco_split)
         coco = COCO(annFile)
-<<<<<<< HEAD
 
         images = coco.loadImgs(coco.getImgIds())
 
         word_freq = Counter()
         max_caption_len = 0
 
-        for img in tqdm(images):
+        for img in tqdm(images[:10]):
             captions = []
             pos_tags = []
 
@@ -148,48 +134,9 @@
             coco_id = img["id"]
             image_paths[coco_id] = path
             image_metas[coco_id] = {
-                "captions": captions,
-                "coco_split": coco_split,
-                "captions_pos": pos_tags,
-=======
-
-        images = coco.loadImgs(coco.getImgIds())
-
-        word_freq = Counter()
-        max_caption_len = 0
-
-        for img in images:
-            captions = []
-
-            annIds = coco.getAnnIds(imgIds=[img["id"]])
-            anns = coco.loadAnns(annIds)
-            for ann in anns:
-                caption = ann["caption"].lower()
-
-                # Remove special chars and punctuation
-                caption = caption.replace("\n", "").replace('"', "")
-                caption = caption.translate(
-                    str.maketrans(dict.fromkeys(string.punctuation))
-                )
-
-                # Tokenize the caption
-                caption = word_tokenize(caption)
-
-                word_freq.update(caption)
-                captions.append(caption)
-
-                if len(caption) > max_caption_len:
-                    max_caption_len = len(caption)
-
-            path = os.path.join(dataset_folder, coco_split, img["file_name"])
-
-            coco_id = img["id"]
-            image_paths[coco_id] = path
-
-            image_metas[coco_id] = {
                 DATA_CAPTIONS: captions,
                 DATA_COCO_SPLIT: coco_split,
->>>>>>> 7724e42d
+                DATA_CAPTIONS_POS: pos_tags,
             }
 
     if not os.path.exists(output_folder):
@@ -232,12 +179,8 @@
         for coco_id, image_path in tqdm(image_paths.items()):
 
             # Discard any additional captions
-<<<<<<< HEAD
             captions = image_metas[coco_id]["captions"][:captions_per_image]
             pos_tags = image_metas[coco_id]["captions_pos"][:captions_per_image]
-=======
-            captions = image_metas[coco_id][DATA_CAPTIONS][:captions_per_image]
->>>>>>> 7724e42d
 
             assert len(captions) == captions_per_image
 
@@ -258,21 +201,14 @@
                 caption_length = len(caption) + 2
                 encoded_caption_lengths.append(caption_length)
 
-<<<<<<< HEAD
             encoded_pos_tags = []
             for pos_tags_image in pos_tags:
                 # Encode POS tags
                 encoded_pos_tags.append(encode_pos_tags(pos_tags_image, pos_tags_map))
 
-            image_metas[coco_id]["captions"] = encoded_captions
-            image_metas[coco_id]["caption_lengths"] = encoded_caption_lengths
-            image_metas[coco_id]["captions_pos"] = encoded_pos_tags
-=======
-            image_metas[coco_id][DATA_CAPTIONS] = encoded_captions_for_image
-            image_metas[coco_id][
-                DATA_CAPTION_LENGTHS
-            ] = encoded_caption_lengths_for_image
->>>>>>> 7724e42d
+            image_metas[coco_id][DATA_CAPTIONS] = encoded_captions
+            image_metas[coco_id][DATA_CAPTION_LENGTHS] = encoded_caption_lengths
+            image_metas[coco_id][DATA_CAPTIONS_POS] = encoded_pos_tags
 
         # Sanity check
         assert len(h5py_file.keys()) == len(image_metas)
