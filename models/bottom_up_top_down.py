import torch
from torch import nn

from models.captioning_model import CaptioningModelDecoder

device = torch.device("cuda" if torch.cuda.is_available() else "cpu")


class TopDownDecoder(CaptioningModelDecoder):
    DEFAULT_MODEL_PARAMS = {
        "teacher_forcing_ratio": 1,
        "dropout_ratio": 0.0,
        "image_features_size": 2048,
        "embeddings_size": 1000,
        "attention_lstm_size": 1000,
        "attention_layer_size": 512,
        "language_lstm_size": 1000,
        "max_caption_len": 50,
        "fine_tune_decoder_embeddings": True,
    }
    DEFAULT_OPTIMIZER_PARAMS = {"decoder_learning_rate": 1e-4}

    def __init__(self, word_map, params, pretrained_embeddings=None):
        super(TopDownDecoder, self).__init__(word_map, params, pretrained_embeddings)

        self.attention_lstm = AttentionLSTM(
            self.params["embeddings_size"],
            self.params["language_lstm_size"],
            self.params["image_features_size"],
            self.params["attention_lstm_size"],
        )
        self.language_lstm = LanguageLSTM(
            self.params["attention_lstm_size"],
            self.params["image_features_size"],
            self.params["language_lstm_size"],
        )
        self.attention = VisualAttention(
            self.params["image_features_size"],
            self.params["attention_lstm_size"],
            self.params["attention_layer_size"],
        )

<<<<<<< HEAD
        # Linear layer to transform lstm hidden output to embedding size
=======
        # Dropout layer
        self.dropout = nn.Dropout(p=self.params["dropout_ratio"])

        # Linear layer to find scores over vocabulary
>>>>>>> b4c68aec
        self.fully_connected = nn.Linear(
            self.params["language_lstm_size"], self.params["embeddings_size"], bias=True
        )

        # linear layers to find initial states of LSTMs
        self.init_h1 = nn.Linear(
            self.params["image_features_size"],
            self.attention_lstm.lstm_cell.hidden_size,
        )
        self.init_c1 = nn.Linear(
            self.params["image_features_size"],
            self.attention_lstm.lstm_cell.hidden_size,
        )
        self.init_h2 = nn.Linear(
            self.params["image_features_size"], self.language_lstm.lstm_cell.hidden_size
        )
        self.init_c2 = nn.Linear(
            self.params["image_features_size"], self.language_lstm.lstm_cell.hidden_size
        )

    def init_hidden_states(self, encoder_output):
        v_mean = encoder_output.mean(dim=1)

        h1 = self.init_h1(v_mean)
        c1 = self.init_c1(v_mean)
        h2 = self.init_h2(v_mean)
        c2 = self.init_c2(v_mean)
        states = [h1, c1, h2, c2]

        return states

    def forward_step(self, encoder_output, prev_words_embedded, states):
        v_mean = encoder_output.mean(dim=1)
        h1, c1, h2, c2 = states
        h1, c1 = self.attention_lstm(h1, c1, h2, v_mean, prev_words_embedded)
        v_hat = self.attention(encoder_output, h1)
        h2, c2 = self.language_lstm(h2, c2, h1, v_hat)
<<<<<<< HEAD
        fc = self.fully_connected(h2)
        scores = self.inverse_word_embedding(fc)
=======
        scores = self.fully_connected(self.dropout(h2))
>>>>>>> b4c68aec
        states = [h1, c1, h2, c2]
        return scores, states, None

    def beam_search(
        self,
        encoder_output,
        beam_size=1,
        store_alphas=False,
        store_beam=False,
        print_beam=False,
    ):
        """Generate and return the top k sequences using beam search."""

        if store_alphas:
            raise NotImplementedError(
                "Storage of alphas for this model is not supported"
            )

        return super(TopDownDecoder, self).beam_search(
            encoder_output, beam_size, store_alphas, store_beam, print_beam
        )


class AttentionLSTM(nn.Module):
    def __init__(self, dim_word_emb, dim_lang_lstm, dim_image_feats, hidden_size):
        super(AttentionLSTM, self).__init__()
        self.lstm_cell = nn.LSTMCell(
            dim_lang_lstm + dim_image_feats + dim_word_emb, hidden_size, bias=True
        )

    def forward(self, h1, c1, h2, v_mean, prev_words_embedded):
        input_features = torch.cat((h2, v_mean, prev_words_embedded), dim=1)
        h_out, c_out = self.lstm_cell(input_features, (h1, c1))
        return h_out, c_out


class LanguageLSTM(nn.Module):
    def __init__(self, dim_att_lstm, dim_visual_att, hidden_size):
        super(LanguageLSTM, self).__init__()
        self.lstm_cell = nn.LSTMCell(
            dim_att_lstm + dim_visual_att, hidden_size, bias=True
        )

    def forward(self, h2, c2, h1, v_hat):
        input_features = torch.cat((h1, v_hat), dim=1)
        h_out, c_out = self.lstm_cell(input_features, (h2, c2))
        return h_out, c_out


class VisualAttention(nn.Module):
    def __init__(self, dim_image_features, dim_att_lstm, hidden_layer_size):
        super(VisualAttention, self).__init__()
        self.linear_image_features = nn.Linear(
            dim_image_features, hidden_layer_size, bias=False
        )
        self.linear_att_lstm = nn.Linear(dim_att_lstm, hidden_layer_size, bias=False)
        self.tanh = nn.Tanh()
        self.linear_attention = nn.Linear(hidden_layer_size, 1)
        self.softmax = nn.Softmax(dim=1)

    def forward(self, image_features, h1):
        image_features_embedded = self.linear_image_features(image_features)
        att_lstm_embedded = self.linear_att_lstm(h1).unsqueeze(1)

        all_feats_emb = image_features_embedded + att_lstm_embedded.repeat(
            1, image_features.size()[1], 1
        )

        activate_feats = self.tanh(all_feats_emb)
        attention = self.linear_attention(activate_feats)
        normalized_attention = self.softmax(attention)

        weighted_feats = normalized_attention * image_features
        attention_weighted_image_features = weighted_feats.sum(dim=1)
        return attention_weighted_image_features<|MERGE_RESOLUTION|>--- conflicted
+++ resolved
@@ -40,14 +40,10 @@
             self.params["attention_layer_size"],
         )
 
-<<<<<<< HEAD
-        # Linear layer to transform lstm hidden output to embedding size
-=======
         # Dropout layer
         self.dropout = nn.Dropout(p=self.params["dropout_ratio"])
 
-        # Linear layer to find scores over vocabulary
->>>>>>> b4c68aec
+        # Linear layer to transform lstm hidden output to embedding size
         self.fully_connected = nn.Linear(
             self.params["language_lstm_size"], self.params["embeddings_size"], bias=True
         )
@@ -85,12 +81,8 @@
         h1, c1 = self.attention_lstm(h1, c1, h2, v_mean, prev_words_embedded)
         v_hat = self.attention(encoder_output, h1)
         h2, c2 = self.language_lstm(h2, c2, h1, v_hat)
-<<<<<<< HEAD
-        fc = self.fully_connected(h2)
+        fc = self.fully_connected(self.dropout(h2))
         scores = self.inverse_word_embedding(fc)
-=======
-        scores = self.fully_connected(self.dropout(h2))
->>>>>>> b4c68aec
         states = [h1, c1, h2, c2]
         return scores, states, None
 
