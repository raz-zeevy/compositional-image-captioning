--- conflicted
+++ resolved
@@ -15,13 +15,8 @@
         "attention_lstm_size": 1000,
         "attention_layer_size": 512,
         "language_lstm_size": 1000,
-<<<<<<< HEAD
-        "max_caption_len": 100,
-        "fine_tune_decoder_embeddings": True,
-=======
-        "max_caption_len": 20,
+        "max_caption_len": 40,
         "fine_tune_decoder_word_embeddings": True,
->>>>>>> d1503a82
     }
     DEFAULT_OPTIMIZER_PARAMS = {"decoder_learning_rate": 1e-4}
 
