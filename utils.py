import json
import os

import torch

from scipy.misc import imread, imresize
import matplotlib.pyplot as plt
import numpy as np
from torchvision.transforms import transforms
from tqdm import tqdm

TOKEN_UNKNOWN = "<unk>"
TOKEN_START = "<start>"
TOKEN_END = "<end>"
TOKEN_PADDING = "<pad>"

# Normalization for images (cf. https://pytorch-zh.readthedocs.io/en/latest/torchvision/models.html)
IMAGENET_IMAGES_MEAN = [0.485, 0.456, 0.406]
IMAGENET_IMAGES_STD = [0.229, 0.224, 0.225]


WORD_MAP_FILENAME = "word_and_pos_tags_map.json"
IMAGES_FILENAME = "images.hdf5"
BOTTOM_UP_FEATURES_FILENAME = "bottom_up_features.hdf5"
IMAGES_META_FILENAME = "images_meta.json"
POS_TAGGED_CAPTIONS_FILENAME = "pos_tagged_captions.p"

DATA_CAPTIONS = "captions"
DATA_CAPTION_LENGTHS = "caption_lengths"
DATA_COCO_SPLIT = "coco_split"
DATA_CAPTIONS_POS = "captions_pos"


NOUNS = "nouns"
ADJECTIVES = "adjectives"
VERBS = "verbs"

OCCURRENCE_DATA = "adjective_noun_occurrence_data"
PAIR_OCCURENCES = "pair_occurrences"
NOUN_OCCURRENCES = "noun_occurrences"
ADJECTIVE_OCCURRENCES = "adjective_occurrences"
VERB_OCCURRENCES = "verb_occurrences"

RELATION_NOMINAL_SUBJECT = "nsubj"
RELATION_ADJECTIVAL_MODIFIER = "amod"
RELATION_CONJUNCT = "conj"
RELATION_RELATIVE_CLAUSE_MODIFIER = "acl:relcl"
RELATION_ADJECTIVAL_CLAUSE = "acl"

<<<<<<< HEAD
UNIVERSAL_POS_TAGS = {
    "ADJ",
    "ADP",
    "ADV",
    "AUX",
    "CCONJ",
    "DET",
    "INTJ",
    "NOUN",
    "NUM",
    "PART",
    "PRON",
    "PROPN",
    "PUNCT",
    "SCONJ",
    "SYM",
    "VERB",
    "X",
}

device = torch.device("cuda" if torch.cuda.is_available() else "cpu")

=======
MODEL_SHOW_ATTEND_TELL = "SHOW_ATTEND_TELL"
MODEL_BOTTOM_UP_TOP_DOWN = "BOTTOM_UP_TOP_DOWN"
MODEL_BOTTOM_UP_TOP_DOWN_RANKING = "BOTTOM_UP_TOP_DOWN_RANKING"
>>>>>>> d1503a82

device = torch.device("cuda" if torch.cuda.is_available() else "cpu")


def get_adjectives_for_noun(pos_tagged_caption, nouns):
    dependencies = pos_tagged_caption.dependencies

    caption_adjectives = {
        d[2].text
        for d in dependencies
        if d[1] == RELATION_ADJECTIVAL_MODIFIER
        and d[0].text in nouns
        and d[2].upos == "ADJ"
    } | {
        d[0].text
        for d in dependencies
        if d[1] == RELATION_NOMINAL_SUBJECT
        and d[2].text in nouns
        and d[0].upos == "ADJ"
    }
    conjuncted_caption_adjectives = set()
    for adjective in caption_adjectives:
        conjuncted_caption_adjectives.update(
            {
                d[2].text
                for d in dependencies
                if d[1] == RELATION_CONJUNCT
                and d[0].text == adjective
                and d[2].upos == "ADJ"
            }
            | {
                d[2].text
                for d in dependencies
                if d[1] == RELATION_ADJECTIVAL_MODIFIER
                and d[0].text == adjective
                and d[2].upos == "ADJ"
            }
        )
    return caption_adjectives | conjuncted_caption_adjectives


def contains_adjective_noun_pair(pos_tagged_caption, nouns, adjectives):
    noun_is_present = False
    adjective_is_present = False

    for token in pos_tagged_caption.tokens:
        if token.text in nouns:
            noun_is_present = True
        if token.text in adjectives:
            adjective_is_present = True

    caption_adjectives = get_adjectives_for_noun(pos_tagged_caption, nouns)
    combination_is_present = bool(adjectives & caption_adjectives)

    return noun_is_present, adjective_is_present, combination_is_present


def contains_verb_noun_pair(pos_tagged_caption, nouns, verbs):
    noun_is_present = False
    verb_is_present = False

    for token in pos_tagged_caption.tokens:
        if token.text in nouns:
            noun_is_present = True
        if token.text in verbs:
            verb_is_present = True

    dependencies = pos_tagged_caption.dependencies
    combination_is_present = bool(
        {
            d
            for d in dependencies
            if d[1] == RELATION_NOMINAL_SUBJECT
            and d[0].text in verbs
            and d[2].text in nouns
            and d[0].upos == "VERB"
        }
        | {
            d
            for d in dependencies
            if d[1] == RELATION_RELATIVE_CLAUSE_MODIFIER
            and d[0].text in nouns
            and d[2].text in verbs
            and d[2].upos == "VERB"
        }
        | {
            d
            for d in dependencies
            if d[1] == RELATION_ADJECTIVAL_CLAUSE
            and d[0].text in nouns
            and d[2].text in verbs
            and d[2].upos == "VERB"
        }
    )

    return noun_is_present, verb_is_present, combination_is_present


def read_image(path):
    img = imread(path)
    if len(img.shape) == 2:  # b/w image
        img = img[:, :, np.newaxis]
        img = np.concatenate([img, img, img], axis=2)
    img = imresize(img, (256, 256))
    img = img.transpose(2, 0, 1)
    assert img.shape == (3, 256, 256)
    assert np.max(img) <= 255
    return img


def invert_normalization(image):
    image = torch.FloatTensor(image)
    inv_normalize = transforms.Normalize(
        mean=(-1 * np.array(IMAGENET_IMAGES_MEAN) / np.array(IMAGENET_IMAGES_STD)),
        std=(1 / np.array(IMAGENET_IMAGES_STD)),
    )
    return inv_normalize(image)


def get_splits_from_occurrences_data(occurrences_data_files):
    test_images_split = []
    val_images_split = []

    for file in occurrences_data_files:
        with open(file, "r") as json_file:
            occurrences_data = json.load(json_file)

        test_images_split.extend(
            [
                key
                for key, value in occurrences_data[OCCURRENCE_DATA].items()
                if value[PAIR_OCCURENCES] >= 1 and value[DATA_COCO_SPLIT] == "val2014"
            ]
        )
        val_images_split.extend(
            [
                key
                for key, value in occurrences_data[OCCURRENCE_DATA].items()
                if value[PAIR_OCCURENCES] >= 1 and value[DATA_COCO_SPLIT] == "train2014"
            ]
        )

    with open(occurrences_data_files[0], "r") as json_file:
        occurrences_data = json.load(json_file)

    train_images_split = [
        key
        for key, value in occurrences_data[OCCURRENCE_DATA].items()
        if key not in val_images_split and value[DATA_COCO_SPLIT] == "train2014"
    ]

    return train_images_split, val_images_split, test_images_split


def get_ranking_splits_from_occurrences_data(occurrences_data_files):
    evaluation_indices = []

    for file in occurrences_data_files:
        with open(file, "r") as json_file:
            occurrences_data = json.load(json_file)

        evaluation_indices.extend(
            [
                key
                for key, value in occurrences_data[OCCURRENCE_DATA].items()
                if value[PAIR_OCCURENCES] >= 1 and value[DATA_COCO_SPLIT] == "val2014"
            ]
        )

    with open(occurrences_data_files[0], "r") as json_file:
        occurrences_data = json.load(json_file)

    test_images_indices = [
        key
        for key, value in occurrences_data[OCCURRENCE_DATA].items()
        if value[DATA_COCO_SPLIT] == "val2014"
    ]

    return test_images_indices, evaluation_indices


def get_splits_from_karpathy_json(karpathy_json):
    with open(karpathy_json, "r") as json_file:
        images_data = json.load(json_file)["images"]

    train_images_split = [
        str(data["cocoid"]) for data in images_data if data["split"] == "train"
    ]

    val_images_split = [
        str(data["cocoid"]) for data in images_data if data["split"] == "val"
    ]

    test_images_split = [
        str(data["cocoid"]) for data in images_data if data["split"] == "test"
    ]

    return train_images_split, val_images_split, test_images_split


def get_splits(occurrences_data, karpathy_json):
    if occurrences_data and not karpathy_json:
        train_images_split, val_images_split, test_images_split = get_splits_from_occurrences_data(
            occurrences_data
        )
    elif karpathy_json and not occurrences_data:
        train_images_split, val_images_split, test_images_split = get_splits_from_karpathy_json(
            karpathy_json
        )
    elif occurrences_data and karpathy_json:
        return ValueError("Specify either karpathy_json or occurrences_data, not both!")
    else:
        return ValueError("Specify either karpathy_json or occurrences_data!")

    print("Train set size: {}".format(len(train_images_split)))
    print("Val set size: {}".format(len(val_images_split)))
    print("Test set size: {}".format(len(test_images_split)))
    return train_images_split, val_images_split, test_images_split


def show_img(img):
    plt.imshow(img.transpose(1, 2, 0))
    plt.show()


def decode_caption(encoded_caption, word_map):
    rev_word_map = {v: k for k, v in word_map.items()}
    return [rev_word_map[ind] for ind in encoded_caption]


def get_caption_without_special_tokens(caption, word_map):
    """Remove start, end and padding tokens from and encoded caption."""

    return [
        token
        for token in caption
        if token
        not in {word_map[TOKEN_START], word_map[TOKEN_END], word_map[TOKEN_PADDING]}
    ]


def get_caption_without_pos_tags(caption, word_map):
    """Remove pos tags from an encoded caption."""

    return [
        token
        for token in caption
        if token not in [word_map[pos_tag] for pos_tag in UNIVERSAL_POS_TAGS]
    ]


def clip_gradients(optimizer, grad_clip):
    """
    Clips gradients computed during backpropagation to avoid explosion of gradients.

    :param optimizer: optimizer with the gradients to be clipped
    :param grad_clip: clip value
    """
    for group in optimizer.param_groups:
        for param in group["params"]:
            if param.grad is not None:
                param.grad.data.clamp_(-grad_clip, grad_clip)


def get_checkpoint_file_name(
    model_name, occurrences_data, karpathy_json, checkpoint_suffix, is_best
):
    type = ""
    if occurrences_data:
        type = "heldout_pairs"
    elif karpathy_json:
        type = "karpathy"

    name = "checkpoint_" + model_name + "_" + type + checkpoint_suffix + ".pth.tar"
    if is_best:
        return "best_" + name
    else:
        return name


def save_checkpoint(
    model_name,
    occurrences_data,
    karpathy_json,
    epoch,
    epochs_since_last_improvement,
    encoder,
    decoder,
    encoder_optimizer,
    decoder_optimizer,
    ranking_metric_score,
    generation_metric_score,
    is_best,
    checkpoint_suffix,
):
    """
    Save a model checkpoint.

    :param epoch: epoch number
    :param epochs_since_improvement: number of epochs since last improvement
    :param encoder: encoder model
    :param decoder: decoder model
    :param encoder_optimizer: optimizer to update the encoder's weights
    :param decoder_optimizer: optimizer to update the decoder's weights
    :param validation_metric_score: validation set score for this epoch
    :param is_best: True, if this is the best checkpoint so far (will save the model to a dedicated file)
    """
    state = {
        "model_name": model_name,
        "epoch": epoch,
        "epochs_since_improvement": epochs_since_last_improvement,
        "ranking_metric_score": ranking_metric_score,
        "generation_metric_score": generation_metric_score,
        "encoder": encoder,
        "decoder": decoder,
        "encoder_optimizer": encoder_optimizer,
        "decoder_optimizer": decoder_optimizer,
    }
    file_name = get_checkpoint_file_name(
        model_name, occurrences_data, karpathy_json, checkpoint_suffix, False
    )
    torch.save(state, file_name)

    # If this checkpoint is the best so far, store a copy so it doesn't get overwritten by a worse checkpoint
    if is_best:
        file_name = get_checkpoint_file_name(
            model_name, occurrences_data, karpathy_json, checkpoint_suffix, True
        )
        torch.save(state, file_name)


class AverageMeter(object):
    """Class to keep track of most recent, average, sum, and count of a metric."""

    def __init__(self):
        self.reset()

    def reset(self):
        self.val = 0
        self.avg = 0
        self.sum = 0
        self.count = 0

    def update(self, val, n=1):
        self.val = val
        self.sum += val * n
        self.count += n
        self.avg = self.sum / self.count


def adjust_learning_rate(optimizer, shrink_factor):
    """
    Shrink the learning rate by a specified factor.

    :param optimizer: optimizer whose learning rate should be shrunk.
    :param shrink_factor: factor to multiply learning rate with.
    """

    print("\nAdjusting learning rate.")
    for param_group in optimizer.param_groups:
        param_group["lr"] = param_group["lr"] * shrink_factor
    print("The new learning rate is {}\n".format(optimizer.param_groups[0]["lr"]))


def load_embeddings(emb_file, word_map):
    """Return an embedding for the specified word map from the a GloVe embedding file"""

    print("\nLoading embeddings: {}".format(emb_file))
    with open(emb_file, "r") as f:
        emb_dim = len(f.readline().split(" ")) - 1

    vocab = set(word_map.keys())

    embeddings = torch.FloatTensor(len(vocab), emb_dim)
    # Initialize the weights with random values (these will stay only for cases where a word in the vocabulary does not
    # exist in the loaded embeddings' vocabulary
    torch.nn.init.normal_(embeddings, 0, 1)

    tokens_found = set()
    for line in tqdm(open(emb_file, "r")):
        line_split = line.split(" ")
        emb_word = line_split[0]
        if emb_word in vocab:
            embedding = [float(t) for t in line_split[1:] if not t.isspace()]
            embeddings[word_map[emb_word]] = torch.FloatTensor(embedding)
            tokens_found.add(emb_word)

    missed_tokens = vocab - tokens_found
    if missed_tokens:
        print(
            "\nThe loaded embeddings did not contain an embedding for the following tokens: {}".format(
                missed_tokens
            )
        )

    return embeddings, emb_dim<|MERGE_RESOLUTION|>--- conflicted
+++ resolved
@@ -47,7 +47,10 @@
 RELATION_RELATIVE_CLAUSE_MODIFIER = "acl:relcl"
 RELATION_ADJECTIVAL_CLAUSE = "acl"
 
-<<<<<<< HEAD
+MODEL_SHOW_ATTEND_TELL = "SHOW_ATTEND_TELL"
+MODEL_BOTTOM_UP_TOP_DOWN = "BOTTOM_UP_TOP_DOWN"
+MODEL_BOTTOM_UP_TOP_DOWN_RANKING = "BOTTOM_UP_TOP_DOWN_RANKING"
+
 UNIVERSAL_POS_TAGS = {
     "ADJ",
     "ADP",
@@ -67,14 +70,6 @@
     "VERB",
     "X",
 }
-
-device = torch.device("cuda" if torch.cuda.is_available() else "cpu")
-
-=======
-MODEL_SHOW_ATTEND_TELL = "SHOW_ATTEND_TELL"
-MODEL_BOTTOM_UP_TOP_DOWN = "BOTTOM_UP_TOP_DOWN"
-MODEL_BOTTOM_UP_TOP_DOWN_RANKING = "BOTTOM_UP_TOP_DOWN_RANKING"
->>>>>>> d1503a82
 
 device = torch.device("cuda" if torch.cuda.is_available() else "cpu")
 
@@ -348,7 +343,7 @@
     elif karpathy_json:
         type = "karpathy"
 
-    name = "checkpoint_" + model_name + "_" + type + checkpoint_suffix + ".pth.tar"
+    name = "checkpoint_" + model_name + "_POS_" + type + checkpoint_suffix + ".pth.tar"
     if is_best:
         return "best_" + name
     else:
