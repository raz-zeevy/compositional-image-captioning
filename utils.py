--- conflicted
+++ resolved
@@ -23,14 +23,12 @@
 IMAGES_FILENAME = "images.hdf5"
 BOTTOM_UP_FEATURES_FILENAME = "bottom_up_features.hdf5"
 IMAGES_META_FILENAME = "images_meta.json"
-<<<<<<< HEAD
-=======
 
 DATA_CAPTIONS = "captions"
 DATA_CAPTION_LENGTHS = "caption_lengths"
 DATA_COCO_SPLIT = "coco_split"
-
->>>>>>> 7724e42d
+DATA_CAPTIONS_POS = "captions_pos"
+
 
 NOUNS = "nouns"
 ADJECTIVES = "adjectives"
