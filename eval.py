import argparse
import sys

import torch.backends.cudnn as cudnn
import torch.optim
import torch.utils.data
import torchvision.transforms as transforms
from datasets import *
from metrics import recall_adjective_noun_pairs, beam_occurrences
from nltk.translate.bleu_score import corpus_bleu
from tqdm import tqdm

from train import MODEL_SHOW_ATTEND_TELL, MODEL_BOTTOM_UP_TOP_DOWN
from utils import (
    get_caption_without_special_tokens,
    IMAGENET_IMAGES_MEAN,
    WORD_MAP_FILENAME,
    IMAGENET_IMAGES_STD,
    get_splits_from_occurrences_data,
    IMAGES_FILENAME,
    BOTTOM_UP_FEATURES_FILENAME,
)
from visualize_attention import visualize_attention

device = torch.device("cuda" if torch.cuda.is_available() else "cpu")
cudnn.benchmark = True  # improve performance if inputs to model are fixed size

METRIC_BLEU = "bleu"
METRIC_RECALL = "recall"
METRIC_BEAM_OCCURRENCES = "beam-occurrences"


def evaluate(
    data_folder, occurrences_data, checkpoint, metrics, beam_size, visualize, print_beam
):
    # Load model
    checkpoint = torch.load(checkpoint, map_location=device)
    decoder = checkpoint["decoder"]
    decoder = decoder.to(device)
    decoder.eval()

    encoder = checkpoint["encoder"]
    if encoder:
        encoder = encoder.to(device)
        encoder.eval()

    model_name = checkpoint["model_name"]

    # Load word map
    word_map_path = os.path.join(data_folder, WORD_MAP_FILENAME)
    with open(word_map_path, "r") as json_file:
        word_map = json.load(json_file)

    _, _, test_images_split = get_splits_from_occurrences_data(occurrences_data)

    if model_name == MODEL_SHOW_ATTEND_TELL:
        # Normalization
        normalize = transforms.Normalize(
            mean=IMAGENET_IMAGES_MEAN, std=IMAGENET_IMAGES_STD
        )

        # DataLoader
        data_loader = torch.utils.data.DataLoader(
            CaptionTestDataset(
                data_folder,
                IMAGES_FILENAME,
                test_images_split,
                transforms.Compose([normalize]),
                features_scale_factor=1 / 255.0,
            ),
            batch_size=1,
            shuffle=True,
            num_workers=1,
            pin_memory=True,
        )
    elif model_name == MODEL_BOTTOM_UP_TOP_DOWN:
        data_loader = torch.utils.data.DataLoader(
            CaptionTestDataset(
                data_folder, BOTTOM_UP_FEATURES_FILENAME, test_images_split
            ),
            batch_size=1,
            shuffle=True,
            num_workers=1,
            pin_memory=True,
        )
    else:
        raise RuntimeError("Unknown model name: {}".format(model_name))

    # Lists for target captions and generated captions for each image
    target_captions = []
    generated_captions = []
    generated_beams = []
    coco_ids = []

    for i, (image_features, all_captions_for_image, coco_id) in enumerate(
        tqdm(data_loader, desc="Evaluate with beam size " + str(beam_size))
    ):

        # Target captions
        target_captions.append(
            [
                get_caption_without_special_tokens(caption, word_map)
                for caption in all_captions_for_image[0].tolist()
            ]
        )

        # Generate captions
        encoded_features = image_features.to(device)
        if encoder:
            encoded_features = encoder(encoded_features)

        store_beam = True if METRIC_BEAM_OCCURRENCES in metrics else False

        top_k_generated_captions, alphas, beam = decoder.beam_search(
            encoded_features,
            beam_size,
            store_alphas=visualize,
            store_beam=store_beam,
            print_beam=print_beam,
        )
        if visualize:
            print("Image COCO ID: {}".format(coco_id[0]))
            for caption, alpha in zip(top_k_generated_captions, alphas):
                visualize_attention(
                    image_features.squeeze(0), caption, alpha, word_map, smoothen=True
                )

        generated_captions.append(top_k_generated_captions)
        generated_beams.append(beam)

        coco_ids.append(coco_id[0])

        assert len(target_captions) == len(generated_captions)

    # Calculate metric scores
    for metric in metrics:
        metric_score = calculate_metric(
            metric,
            target_captions,
            generated_captions,
            generated_beams,
            coco_ids,
            word_map,
            occurrences_data,
            beam_size,
        )
        print("\n{} score @ beam size {} is {}".format(metric, beam_size, metric_score))


def calculate_metric(
    metric_name,
    target_captions,
    generated_captions,
    generated_beams,
    coco_ids,
    word_map,
    occurrences_data,
    beam_size,
):
    if metric_name == METRIC_BLEU:
        generated_captions = [
            get_caption_without_special_tokens(top_k_captions[0], word_map)
            for top_k_captions in generated_captions
        ]
        bleu_1 = corpus_bleu(target_captions, generated_captions, weights=(1, 0, 0, 0))
        bleu_2 = corpus_bleu(
            target_captions, generated_captions, weights=(0.5, 0.5, 0, 0)
        )
        bleu_3 = corpus_bleu(
            target_captions, generated_captions, weights=(0.33, 0.33, 0.33, 0)
        )
        bleu_4 = corpus_bleu(
            target_captions, generated_captions, weights=(0.25, 0.25, 0.25, 0.25)
        )
        return [bleu_1, bleu_2, bleu_3, bleu_4]
    elif metric_name == METRIC_RECALL:
        return recall_adjective_noun_pairs(
            generated_captions, coco_ids, word_map, occurrences_data
        )
    elif metric_name == METRIC_BEAM_OCCURRENCES:
        return beam_occurrences(generated_beams, beam_size, word_map, occurrences_data)


def check_args(args):
    parser = argparse.ArgumentParser()
    parser.add_argument(
        "--data-folder",
        help="Folder where the preprocessed data is located",
        default=os.path.expanduser("../datasets/coco2014_preprocessed/"),
    )
    parser.add_argument(
        "--occurrences-data",
        help="File containing occurrences statistics about adjective noun pairs",
        default="data/brown_dog.json",
    )
    parser.add_argument(
        "--checkpoint", help="Path to checkpoint of trained model", required=True
    )
    parser.add_argument(
        "--metrics",
        help="Evaluation metrics",
        nargs="+",
        default=[METRIC_BLEU],
        choices=[METRIC_BLEU, METRIC_RECALL, METRIC_BEAM_OCCURRENCES],
    )

    parser.add_argument(
        "--beam-size", help="Size of the decoding beam", type=int, default=1
    )
    parser.add_argument(
<<<<<<< HEAD
        "--max-caption-len", help="Maximum caption length", type=int, default=100
    )
    parser.add_argument(
=======
>>>>>>> b2b337dc
        "--visualize-attention",
        help="Visualize the attention for every sample",
        default=False,
        action="store_true",
    )
    parser.add_argument(
        "--print-beam",
        help="Print the decoding beam for every sample",
        default=False,
        action="store_true",
    )

    parsed_args = parser.parse_args(args)
    print(parsed_args)
    return parsed_args


if __name__ == "__main__":
    parsed_args = check_args(sys.argv[1:])
    evaluate(
        data_folder=parsed_args.data_folder,
        occurrences_data=parsed_args.occurrences_data,
        checkpoint=parsed_args.checkpoint,
        metrics=parsed_args.metrics,
        beam_size=parsed_args.beam_size,
        visualize=parsed_args.visualize_attention,
        print_beam=parsed_args.print_beam,
    )<|MERGE_RESOLUTION|>--- conflicted
+++ resolved
@@ -208,12 +208,6 @@
         "--beam-size", help="Size of the decoding beam", type=int, default=1
     )
     parser.add_argument(
-<<<<<<< HEAD
-        "--max-caption-len", help="Maximum caption length", type=int, default=100
-    )
-    parser.add_argument(
-=======
->>>>>>> b2b337dc
         "--visualize-attention",
         help="Visualize the attention for every sample",
         default=False,
