--- conflicted
+++ resolved
@@ -16,14 +16,11 @@
     IMAGENET_IMAGES_STD,
     IMAGES_FILENAME,
     BOTTOM_UP_FEATURES_FILENAME,
-<<<<<<< HEAD
     get_caption_without_pos_tags,
-=======
     get_splits,
     MODEL_SHOW_ATTEND_TELL,
     MODEL_BOTTOM_UP_TOP_DOWN,
     MODEL_BOTTOM_UP_TOP_DOWN_RANKING,
->>>>>>> d1503a82
 )
 from visualize_attention import visualize_attention
 
@@ -112,21 +109,12 @@
         coco_id = coco_id[0]
 
         # Target captions
-<<<<<<< HEAD
-        target_captions.append(
-            [
-                get_caption_without_pos_tags(
-                    get_caption_without_special_tokens(caption, word_map), word_map
-                )
-                for caption in all_captions_for_image[0].tolist()
-            ]
-        )
-=======
         target_captions[coco_id] = [
-            get_caption_without_special_tokens(caption, word_map)
+            get_caption_without_pos_tags(
+                get_caption_without_special_tokens(caption, word_map), word_map
+            )
             for caption in all_captions_for_image[0].tolist()
         ]
->>>>>>> d1503a82
 
         # Generate captions
         encoded_features = image_features.to(device)
@@ -149,7 +137,6 @@
                     image_features.squeeze(0), caption, alpha, word_map, smoothen=True
                 )
 
-<<<<<<< HEAD
         top_k_generated_captions = [
             get_caption_without_pos_tags(
                 get_caption_without_special_tokens(caption, word_map), word_map
@@ -157,14 +144,8 @@
             for caption in top_k_generated_captions
         ]
 
-        generated_captions.append(top_k_generated_captions)
-        generated_beams.append(beam)
-
-        coco_ids.append(coco_id[0])
-=======
         generated_captions[coco_id] = top_k_generated_captions
         generated_beams[coco_id] = beam
->>>>>>> d1503a82
 
         assert len(target_captions) == len(generated_captions)
 
@@ -194,19 +175,11 @@
     checkpoint_name,
 ):
     if metric_name == METRIC_BLEU:
-<<<<<<< HEAD
         top_generated_captions = [captions[0] for captions in generated_captions]
         bleu_1 = corpus_bleu(
             target_captions, top_generated_captions, weights=(1, 0, 0, 0)
         )
-=======
-        generated_captions = [
-            get_caption_without_special_tokens(top_k_captions[0], word_map)
-            for top_k_captions in generated_captions.values()
-        ]
         target_captions = target_captions.values()
-        bleu_1 = corpus_bleu(target_captions, generated_captions, weights=(1, 0, 0, 0))
->>>>>>> d1503a82
         bleu_2 = corpus_bleu(
             target_captions, top_generated_captions, weights=(0.5, 0.5, 0, 0)
         )
