--- conflicted
+++ resolved
@@ -29,11 +29,7 @@
     get_checkpoint_file_name,
     MODEL_SHOW_ATTEND_TELL,
     MODEL_BOTTOM_UP_TOP_DOWN,
-<<<<<<< HEAD
-    MODEL_BOTTOM_UP_TOP_DOWN_RANKING,
     get_caption_without_pos_tags,
-=======
->>>>>>> 32c2a3b0
 )
 
 device = torch.device("cuda" if torch.cuda.is_available() else "cpu")
