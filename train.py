--- conflicted
+++ resolved
@@ -27,15 +27,12 @@
     BOTTOM_UP_FEATURES_FILENAME,
     IMAGES_FILENAME,
     load_embeddings,
-<<<<<<< HEAD
-    get_caption_without_pos_tags,
-=======
     get_splits,
     get_checkpoint_file_name,
     MODEL_SHOW_ATTEND_TELL,
     MODEL_BOTTOM_UP_TOP_DOWN,
     MODEL_BOTTOM_UP_TOP_DOWN_RANKING,
->>>>>>> d1503a82
+    get_caption_without_pos_tags,
 )
 
 OBJECTIVE_GENERATION = "GENERATION"
@@ -278,10 +275,6 @@
             print("Best generation score: {}\n".format(best_generation_metric_score))
 
         # Save checkpoint
-<<<<<<< HEAD
-        name = "pos_" + os.path.basename(occurrences_data).split(".")[0]
-=======
->>>>>>> d1503a82
         save_checkpoint(
             model_name,
             occurrences_data,
